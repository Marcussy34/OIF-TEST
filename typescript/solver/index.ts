#!/usr/bin/env node

import "./patch-bigint-buffer-warn.js";

import { log } from "./logger.js";
import * as solvers from "./solvers/index.js";
import { getMultiProvider } from "./solvers/utils.js";
import { chainMetadata } from "./config/chainMetadata.js";


const main = async () => {
  const multiProvider = await getMultiProvider().catch(
    (error) => (log.error(error.reason ?? error.message), process.exit(1)),
  );

<<<<<<< HEAD
  const multiProvider = getMultiProvider(chainMetadata);
=======
  log.info("🙍 Intent Solver 📝");
  log.info("Starting...");
>>>>>>> 1aacc91d

  // TODO: implement a way to choose different listeners and fillers
  const ecoListener = solvers["eco"].listener.create();
  const ecoFiller = solvers["eco"].filler.create(multiProvider);

  ecoListener(ecoFiller);

  const hyperlane7683Listener = solvers["hyperlane7683"].listener.create();
  const hyperlane7683Filler =
    solvers["hyperlane7683"].filler.create(multiProvider);

  hyperlane7683Listener(hyperlane7683Filler);
};

await main();<|MERGE_RESOLUTION|>--- conflicted
+++ resolved
@@ -9,16 +9,12 @@
 
 
 const main = async () => {
-  const multiProvider = await getMultiProvider().catch(
+  const multiProvider = await getMultiProvider(chainMetadata).catch(
     (error) => (log.error(error.reason ?? error.message), process.exit(1)),
   );
 
-<<<<<<< HEAD
-  const multiProvider = getMultiProvider(chainMetadata);
-=======
   log.info("🙍 Intent Solver 📝");
   log.info("Starting...");
->>>>>>> 1aacc91d
 
   // TODO: implement a way to choose different listeners and fillers
   const ecoListener = solvers["eco"].listener.create();
