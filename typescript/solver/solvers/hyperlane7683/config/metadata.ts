--- conflicted
+++ resolved
@@ -6,27 +6,6 @@
 const metadata: Hyperlane7683Metadata = {
   protocolName: "Hyperlane7683",
   originSettlers: [
-<<<<<<< HEAD
-    // {
-    //   address: "0x6d2175B89315A9EB6c7eA71fDE54Ac0f294aDC34",
-    //   chainName: "optimismsepolia",
-    //   initialBlock: 23140076
-    // },
-    // {
-    //   address: "0x6d2175B89315A9EB6c7eA71fDE54Ac0f294aDC34",
-    //   chainName: "arbitrumsepolia",
-    //   initialBlock: 118764795
-    // },
-    // {
-    //   address: "0x6d2175B89315A9EB6c7eA71fDE54Ac0f294aDC34",
-    //   chainName: "sepolia",
-    //   initialBlock: 7590000
-    // },
-    {
-      address: "0x6d2175B89315A9EB6c7eA71fDE54Ac0f294aDC34",
-      chainName: "basesepolia",
-      initialBlock: 21491220,
-=======
     // mainnet
     {
       address: "0x5F69f9aeEB44e713fBFBeb136d712b22ce49eb88",
@@ -43,7 +22,6 @@
     {
       address: "0x9245A985d2055CeA7576B293Da8649bb6C5af9D0",
       chainName: "base",
->>>>>>> 6b8a8121
     },
     {
       address: "0x9245A985d2055CeA7576B293Da8649bb6C5af9D0",
@@ -57,6 +35,7 @@
       address: "0x9245A985d2055CeA7576B293Da8649bb6C5af9D0",
       chainName: "form",
     },
+
     // testnet
     // {
     //   address: "0x6d2175B89315A9EB6c7eA71fDE54Ac0f294aDC34",
@@ -74,6 +53,11 @@
     //   address: "0x6d2175B89315A9EB6c7eA71fDE54Ac0f294aDC34",
     //   chainName: "basesepolia",
     // },
+    // {
+    //   address: "0x6d2175B89315A9EB6c7eA71fDE54Ac0f294aDC34",
+    //   chainName: "basesepolia",
+    //   initialBlock: 21491220,
+    // }
   ],
 };
 
