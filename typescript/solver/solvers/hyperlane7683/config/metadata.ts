--- conflicted
+++ resolved
@@ -49,13 +49,6 @@
     //   address: "0x6d2175B89315A9EB6c7eA71fDE54Ac0f294aDC34",
     //   chainName: "sepolia",
     // },
-<<<<<<< HEAD
-    {
-      address: "0x6d2175B89315A9EB6c7eA71fDE54Ac0f294aDC34",
-      chainName: "basesepolia",
-      initialBlock: 22029558,
-    },
-=======
     // {
     //   address: "0x6d2175B89315A9EB6c7eA71fDE54Ac0f294aDC34",
     //   chainName: "basesepolia",
@@ -65,7 +58,6 @@
     //   chainName: "basesepolia",
     //   initialBlock: 21491220,
     // }
->>>>>>> 8140e456
   ],
 };
 
