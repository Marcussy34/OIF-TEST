--- conflicted
+++ resolved
@@ -6,8 +6,6 @@
   bytes32ToAddress,
   type Result,
 } from "@hyperlane-xyz/utils";
-
-import { MaxUint256 } from "@ethersproject/constants";
 
 import { Erc20__factory } from "../../typechain/factories/contracts/Erc20__factory.js";
 import { Hyperlane7683__factory } from "../../typechain/factories/hyperlane7683/contracts/Hyperlane7683__factory.js";
@@ -272,7 +270,6 @@
   return { data: "Enough tokens to fulfill the intent", success: true };
 };
 
-<<<<<<< HEAD
 const intentNotFilled: Hyperlane7683Rule = async (parsedArgs, context) => {
   const destinationSettler = bytes32ToAddress(
     parsedArgs.resolvedOrder.fillInstructions[0].destinationSettler,
@@ -295,7 +292,8 @@
     return { error: "Intent already filled", success: false };
   }
   return { data: "Intent not yet filled", success: true };
-=======
+}
+
 // - ETH: 1
 // - OP: 10
 // - ARB: 42161
@@ -338,7 +336,6 @@
   }
 
   return { data: "Amounts and tokens are ok", success: true };
->>>>>>> 6b8a8121
 };
 
 export const create = (
@@ -351,11 +348,7 @@
   return new Hyperlane7683Filler(
     multiProvider,
     keepBaseRules
-<<<<<<< HEAD
-      ? [intentNotFilled, enoughBalanceOnDestination, ...customRules]
-=======
-      ? [filterByTokenAndAmount, enoughBalanceOnDestination, ...customRules]
->>>>>>> 6b8a8121
+      ? [filterByTokenAndAmount, intentNotFilled, enoughBalanceOnDestination, ...customRules]
       : customRules,
   ).create();
 };